--- conflicted
+++ resolved
@@ -692,15 +692,9 @@
             pkg_label = '{0}\\n{1}'.format(pkg.project_name, pkg.version)
             graph.node(pkg.key, label=pkg_label)
             for dep in deps:
-<<<<<<< HEAD
                 edge_label = dep.version_spec(True) or 'any'
                 if dep.is_missing and not dep.is_extra_rel():
-                    dep_label = '{0}\n(missing)'.format(dep.project_name)
-=======
-                edge_label = dep.version_spec or 'any'
-                if dep.is_missing:
                     dep_label = '{0}\\n(missing)'.format(dep.project_name)
->>>>>>> be26d32c
                     graph.node(dep.key, label=dep_label, style='dashed')
                     graph.edge(pkg.key, dep.key, style='dashed')
                 elif not dep.is_extra_rel():
@@ -709,12 +703,8 @@
                     graph.edge(pkg.key, dep.key, label=edge_label, style='dashed')
     else:
         for dep, parents in tree.items():
-<<<<<<< HEAD
-            dep_label = '{0}\n{1}'.format(dep.project_name, dep.installed_version)
-=======
             dep_label = '{0}\\n{1}'.format(dep.project_name,
-                                          dep.installed_version)
->>>>>>> be26d32c
+                                           dep.installed_version)
             graph.node(dep.key, label=dep_label)
             for parent in parents:
                 # req reference of the dep associated with this
