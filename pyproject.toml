--- conflicted
+++ resolved
@@ -40,11 +40,8 @@
   "version",
 ]
 dependencies = [
-<<<<<<< HEAD
   "packaging",
-=======
   "pip>=23.1.2",
->>>>>>> edf33d91
 ]
 optional-dependencies.graphviz = [
   "graphviz>=0.20.1",
