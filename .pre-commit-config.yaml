repos:
  - repo: https://github.com/pre-commit/pre-commit-hooks
    rev: v4.5.0
    hooks:
      - id: end-of-file-fixer
      - id: trailing-whitespace
  - repo: https://github.com/codespell-project/codespell
    rev: v2.2.6
    hooks:
      - id: codespell
        args: ["--write-changes"]
  - repo: https://github.com/tox-dev/tox-ini-fmt
    rev: "1.3.1"
    hooks:
      - id: tox-ini-fmt
        args: ["-p", "fix"]
  - repo: https://github.com/tox-dev/pyproject-fmt
    rev: "1.7.0"
    hooks:
      - id: pyproject-fmt
        additional_dependencies: ["tox>=4.12.1"]
  - repo: https://github.com/astral-sh/ruff-pre-commit
<<<<<<< HEAD
    rev: "v0.3.2"
=======
    rev: "v0.3.3"
>>>>>>> bd4453bc
    hooks:
      - id: ruff-format
      - id: ruff
        args: ["--fix", "--unsafe-fixes", "--exit-non-zero-on-fix"]
  - repo: meta
    hooks:
      - id: check-hooks-apply
      - id: check-useless-excludes<|MERGE_RESOLUTION|>--- conflicted
+++ resolved
@@ -20,11 +20,7 @@
       - id: pyproject-fmt
         additional_dependencies: ["tox>=4.12.1"]
   - repo: https://github.com/astral-sh/ruff-pre-commit
-<<<<<<< HEAD
-    rev: "v0.3.2"
-=======
     rev: "v0.3.3"
->>>>>>> bd4453bc
     hooks:
       - id: ruff-format
       - id: ruff
